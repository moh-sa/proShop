import { NextFunction, Request, Response } from "express";
import asyncHandler from "express-async-handler";
import jwt from "jsonwebtoken";
import User, { IUser } from "../models/userModel";

const protect = asyncHandler(async (req, res, next) => {
  const customReq = req as typeof req & { user: IUser };
  const token = customReq.headers.authorization;
  if (token && token.startsWith("Bearer ")) {
    try {
      const decoded = jwt.verify(
        token.split(" ")[1],
        process.env.JWT_SECRET!,
      ) as {
        id: string;
      };

      const isUserExist = await User.findById(decoded.id).select("-password");
      if (isUserExist) {
        customReq.user = isUserExist;
<<<<<<< HEAD
        next();
=======
        return next();
>>>>>>> 8ce37407
      }

      throw new Error("Not authorized, token failed.");
    } catch (error) {
      console.log(error);
      res.status(401);
      throw new Error("Not authorized, token failed.");
    }
  } else {
    res.status(401);
    throw new Error("Not authorized, no token.");
  }
});

const admin = (req: Request, res: Response, next: NextFunction) => {
  const customReq = req as typeof req & { user: IUser };
  if (customReq.user && customReq.user.isAdmin) {
    next();
  } else {
    res.status(401);
    throw new Error("Not Authorized as an admin.");
  }
};

export { admin, protect };<|MERGE_RESOLUTION|>--- conflicted
+++ resolved
@@ -18,11 +18,7 @@
       const isUserExist = await User.findById(decoded.id).select("-password");
       if (isUserExist) {
         customReq.user = isUserExist;
-<<<<<<< HEAD
-        next();
-=======
         return next();
->>>>>>> 8ce37407
       }
 
       throw new Error("Not authorized, token failed.");
