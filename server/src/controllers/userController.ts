--- conflicted
+++ resolved
@@ -41,12 +41,6 @@
  * @access private
  */
 const getUserProfile = asyncHandler(async (_, res) => {
-<<<<<<< HEAD
-  const user = await User.findById(res.locals.user._id);
-  if (!isExist(user)) return handleErrorResponse(res, 404, "User not found");
-
-=======
->>>>>>> 13bfe843
   res.json({
     _id: res.locals.user._id,
     name: res.locals.user.name,
@@ -61,11 +55,7 @@
  * @access private
  */
 const updateUserProfile = asyncHandler(async (req, res) => {
-<<<<<<< HEAD
-  const user = await User.findById(res.locals.user._id);
-=======
   const user = res.locals.user;
->>>>>>> 13bfe843
   if (!isExist(user)) return handleErrorResponse(res, 404, "User not found");
 
   user.name = req.body.name || user.name;
