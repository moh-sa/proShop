--- conflicted
+++ resolved
@@ -1,15 +1,9 @@
 import express from "express";
-<<<<<<< HEAD
-import {
-  authUser,
-  deleteUser,
-=======
 
 import {
   authUser,
   deleteUser,
   getUserById,
->>>>>>> 13bfe843
   getUserProfile,
   getUsers,
   registerUser,
@@ -17,40 +11,16 @@
   updateUserProfile,
 } from "../controllers/userController";
 import {
-<<<<<<< HEAD
-  getUserByEmailMW,
-  getUserByIdMW,
-  isUserAdminMW,
-  verifyTokenMW,
-=======
   checkEmailExists,
   checkIfUserIsAdmin,
   checkJwtTokenValidation,
   checkPasswordValidation,
   checkUserIdExists,
->>>>>>> 13bfe843
 } from "../middlewares";
 const router = express.Router();
 
 router
   .route("/")
-<<<<<<< HEAD
-  .get(verifyTokenMW, getUserByIdMW, isUserAdminMW, getUsers)
-  .post(getUserByEmailMW, registerUser);
-
-router.route("/login").post(getUserByEmailMW, authUser);
-
-router
-  .route("/profile")
-  .get(verifyTokenMW, getUserByIdMW, getUserProfile)
-  .put(verifyTokenMW, getUserByIdMW, updateUserProfile);
-
-router
-  .route("/:id")
-  .get(verifyTokenMW, getUserByIdMW, isUserAdminMW, getUserByIdMW)
-  .put(verifyTokenMW, getUserByIdMW, isUserAdminMW, updateUser)
-  .delete(verifyTokenMW, getUserByIdMW, isUserAdminMW, deleteUser);
-=======
   .get(checkJwtTokenValidation, checkUserIdExists, checkIfUserIsAdmin, getUsers)
   .post(checkEmailExists, registerUser);
 
@@ -83,6 +53,5 @@
     checkIfUserIsAdmin,
     deleteUser,
   );
->>>>>>> 13bfe843
 
 export default router;